# -*- python-indent: 4; coding: iso-8859-1; mode: python -*-
# Copyright (C) 2008 Cedric Pinson, Jeremy Moles
#
# This program is free software; you can redistribute it and/or modify
# it under the terms of the GNU General Public License as published by
# the Free Software Foundation; either version 2 of the License, or
# (at your option) any later version.
#
# This program is distributed in the hope that it will be useful,
# but WITHOUT ANY WARRANTY; without even the implied warranty of
# MERCHANTABILITY or FITNESS FOR A PARTICULAR PURPOSE.  See the
# GNU General Public License for more details.
#
# You should have received a copy of the GNU General Public License
# along with this program; if not, write to the Free Software
# Foundation, Inc., 59 Temple Place - Suite 330, Boston, MA 02111-1307, USA.
#
# Authors:
#  Cedric Pinson <cedric.pinson@plopbyte.com>
#  Jeremy Moles <jeremy@emperorlinux.com>



import os
from . import osglog
from . import osgobject

DEBUG = False
def debug(str):
    if DEBUG:
        osglog.log(str)

class Config(object):
    def __init__(self):
        object.__init__(self)
        self.activate()
        
    def defaultattr(self, attr, value):
        if not hasattr(self, attr):
            setattr(self, attr, value)
      
    def activate(self):
        self.log_file = None
<<<<<<< HEAD
        
        self.defaultattr("filename", "")
        self.defaultattr("fullpath", "")
        self.defaultattr("author", "")
        self.defaultattr("indent", int(2))
        self.defaultattr("float_precision", int(5))
        self.defaultattr("format_num", int(0))
        self.defaultattr("anim_fps", 25.0)
        self.defaultattr("log", False)
        self.defaultattr("selected", "ALL")
        self.defaultattr("relative_path", "False")
        self.defaultattr("export_anim", True)
        self.defaultattr("object_selected", None)
        self.defaultattr("apply_modifiers", True)
        self.defaultattr("bake_constraints", True)
        self.defaultattr("bake_frame_step", 1)
        self.defaultattr("osgconv_to_ive", False)
        self.defaultattr("osgconv_path", "osgconv.exe")
        self.defaultattr("run_viewer", False)
        self.defaultattr("viewer_path", "osgviewer.exe")
        
=======
        self.log = map.get("LOG", True)
        self.only_visible = map.get("VISIBLE", True)
        self.selected = map.get("SELECTED", "ALL")
        self.relative_path = map.get("RELATIVE_PATH", False)
        self.anim_bake = map.get("BAKE", "FORCE")
        self.export_anim = map.get("EXPORTANIM", True)
        self.object_selected = map.get("OBJECT_SELECTED", None)
        self.apply_modifiers = map.get("APPLY_MODIFIERS", False)
        self.fullpath = ""
>>>>>>> a0f823c0
        self.exclude_objects = []
        osglog.LOGFILE = None
        status = " without log"
        if self.log:
            status = " with log"
        print("save path %s %s" %(self.fullpath, status))
        
    def createLogfile(self):
        logfilename = self.getFullName( "log")
        osglog.LOGFILE = None
        if self.log:
            self.log_file = open(logfilename, "w")
            osglog.LOGFILE = self.log_file
            #print("log %s %s" % (logfilename, osglog.LOGFILE))
        if self.export_anim is False:
            osglog.log("Animations will not be exported")
        
    def closeLogfile(self):
        if self.log_file != None:
            filename = self.log_file.name
            osglog.log("Check log file " + filename)
            self.log_file.close()
            self.log_file = None
            osglog.LOGFILE = None

    def validFilename(self):
        if len(self.filename) == 0:
            return False
        return True
        
    def initFilePaths(self, filename):
        self.filename = filename
        dirname = os.path.dirname(self.filename)
        if dirname == '':
            dirname = '.'
        basename = os.path.splitext(os.path.basename(self.filename))[0]
        
        if not os.path.isdir(dirname):
            os.mkdir(dirname)

        self.fullpath = dirname + os.sep
        self.filename = basename
        osgobject.INDENT = self.indent
        osgobject.FLOATPRE = self.float_precision

    def getFilenameIfRelative(self, name):
        if self.relative_path is True:
            return os.path.basename(name)
        return name

    # the directory the file will be written to
    def getFullPath(self):
        return self.fullpath

    def getFullName(self, extension):
        if self.filename[-(len(extension)+1):] == "." + extension:
            f = "%s%s" % (self.fullpath, self.filename)
        else:
            f = "%s%s.%s" % (self.fullpath, self.filename, extension)
        return f

# FILENAME   = ""
# AUTHOR     = ""
# FLOATPRE   = 5
# FORMATNUM  = 0
# ANIMFPS    = 25.0
# LOGFILE    = None
# LOG        = True
# SELECTED   = "ALL" #"SELECTED_ONLY_WITH_CHILDREN" #False
# BAKE       = ""

# FULLPATH   = ""<|MERGE_RESOLUTION|>--- conflicted
+++ resolved
@@ -41,7 +41,6 @@
       
     def activate(self):
         self.log_file = None
-<<<<<<< HEAD
         
         self.defaultattr("filename", "")
         self.defaultattr("fullpath", "")
@@ -52,7 +51,8 @@
         self.defaultattr("anim_fps", 25.0)
         self.defaultattr("log", False)
         self.defaultattr("selected", "ALL")
-        self.defaultattr("relative_path", "False")
+        self.defaultattr("relative_path", False)
+        self.defaultattr("only_visible", True)
         self.defaultattr("export_anim", True)
         self.defaultattr("object_selected", None)
         self.defaultattr("apply_modifiers", True)
@@ -63,17 +63,6 @@
         self.defaultattr("run_viewer", False)
         self.defaultattr("viewer_path", "osgviewer.exe")
         
-=======
-        self.log = map.get("LOG", True)
-        self.only_visible = map.get("VISIBLE", True)
-        self.selected = map.get("SELECTED", "ALL")
-        self.relative_path = map.get("RELATIVE_PATH", False)
-        self.anim_bake = map.get("BAKE", "FORCE")
-        self.export_anim = map.get("EXPORTANIM", True)
-        self.object_selected = map.get("OBJECT_SELECTED", None)
-        self.apply_modifiers = map.get("APPLY_MODIFIERS", False)
-        self.fullpath = ""
->>>>>>> a0f823c0
         self.exclude_objects = []
         osglog.LOGFILE = None
         status = " without log"
